--- conflicted
+++ resolved
@@ -255,11 +255,7 @@
 	golang.org/x/exp/typeparams v0.0.0-20230224173230-c95f2b4c22f2 // indirect
 	golang.org/x/mod v0.10.0 // indirect
 	golang.org/x/net v0.9.0 // indirect
-<<<<<<< HEAD
 	golang.org/x/oauth2 v0.7.0 // indirect
-=======
-	golang.org/x/oauth2 v0.6.0 // indirect
->>>>>>> ea2656e9
 	golang.org/x/sys v0.7.0 // indirect
 	golang.org/x/term v0.7.0 // indirect
 	golang.org/x/text v0.9.0 // indirect
