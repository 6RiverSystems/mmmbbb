--- conflicted
+++ resolved
@@ -209,11 +209,7 @@
 	github.com/sonatard/noctx v0.0.1 // indirect
 	github.com/sourcegraph/go-diff v0.6.1 // indirect
 	github.com/spf13/afero v1.8.2 // indirect
-<<<<<<< HEAD
-	github.com/spf13/cast v1.4.1 // indirect
-=======
 	github.com/spf13/cast v1.5.0 // indirect
->>>>>>> 24c6895a
 	github.com/spf13/cobra v1.5.0 // indirect
 	github.com/spf13/jwalterweatherman v1.1.0 // indirect
 	github.com/spf13/pflag v1.0.5 // indirect
